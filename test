--- conflicted
+++ resolved
@@ -1,10 +1,7 @@
 file
-<<<<<<< HEAD
+
 
 
 This is Veena Thota
-my name is ramakrishna
-=======
 roshni
 my name is ramakrishna
->>>>>>> b3f949b0
