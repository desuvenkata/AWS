file
<<<<<<< HEAD
This is Veena Thota
=======
my name is ramakrishna
>>>>>>> 206a93ad
<|MERGE_RESOLUTION|>--- conflicted
+++ resolved
@@ -1,6 +1,5 @@
 file
-<<<<<<< HEAD
+
+
 This is Veena Thota
-=======
 my name is ramakrishna
->>>>>>> 206a93ad
