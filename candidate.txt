--- conflicted
+++ resolved
@@ -1,33 +1,2 @@
-<<<<<<< HEAD
+
 devops / aws
-=======
-aws traning session
-rajesh
-rajeshwar
- 0e7fc8dfb5791dd160c80d63856561812f821626
-is
-editing
-this
-file  (please dont disturb)
-.
-.
-.
-.
-.
-.
-.
-1
-2
-3
-4
-5
-6
-7
-8
-
-
-
-welcome to devops training session
-
-sriteja
->>>>>>> 38f6b4ed
