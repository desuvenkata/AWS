<<<<<<< HEAD
 HEAD
aws traning session
rajesh
rajeshwar
 0e7fc8dfb5791dd160c80d63856561812f821626
is
editing
this
file  (please dont disturb)
.
.
.
.
.
.
.
1
2
3
4
5
6
7
8
=======



welcome to devops training session

sriteja
>>>>>>> 64526144
<|MERGE_RESOLUTION|>--- conflicted
+++ resolved
@@ -1,5 +1,3 @@
-<<<<<<< HEAD
- HEAD
 aws traning session
 rajesh
 rajeshwar
@@ -23,11 +21,9 @@
 6
 7
 8
-=======
 
 
 
 welcome to devops training session
 
 sriteja
->>>>>>> 64526144
