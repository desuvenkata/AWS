--- conflicted
+++ resolved
@@ -1,49 +1,6 @@
-<<<<<<< HEAD
+
 
 
 welcome to devops training session
 
 sriteja
-
-
-
-
-
-
-
-
-
-
-
-
-
-
-
-
-
-
-
-
-
-=======
-rajeshwar
-is
-editing
-this
-file  (please dont disturb)
-.
-.
-.
-.
-.
-.
-.
-1
-2
-3
-4
-5
-6
-7
-8
->>>>>>> 658b4442
