--- conflicted
+++ resolved
@@ -1,36 +1,3 @@
-
-<<<<<<< HEAD
-task2 by pavan anna.
-=======
-:
-Tomorrow is a holiday
-Hari Vamsi Anne
-sindu
-
-rajeshwar
-
-pavan
-is
-editing
-this
-file  (please dont disturb)
-.
-.
-.
-.
-.
-1
-2
-3
-4
-5
-6
-7
-8
 
 
-
-welcome to devops training session
-
-sriteja
->>>>>>> e1b9d91d
+task2 by pavan anna.
