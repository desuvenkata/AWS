--- conflicted
+++ resolved
@@ -1,11 +1,8 @@
-<<<<<<< HEAD
+HEAD
 HEllo
 hi this is Sai nishanth from Ap,India
 this is ranadheer rao
 sindu is a topper
 sindhu is a deveops engineer
-=======
 
 veridic florida:
-
->>>>>>> 5ae637b2
