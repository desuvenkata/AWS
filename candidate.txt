--- conflicted
+++ resolved
@@ -1,8 +1,3 @@
-<<<<<<< HEAD
+
 veridic florida:
-=======
-HEllo
-hi this is Sai nishanth from Ap,India
-this is ranadheer rao
-sindu is a topper
->>>>>>> 4dbcd36f
+
