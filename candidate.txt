<<<<<<< HEAD

welcome to devops training session

sriteja
=======
pavan
is
editing
this
file
.
.
.
.
.
.
.
1
2
3
4
5
6
7
>>>>>>> f3da0c91
<|MERGE_RESOLUTION|>--- conflicted
+++ resolved
@@ -1,26 +1,26 @@
-<<<<<<< HEAD
+
 
 welcome to devops training session
 
 sriteja
-=======
-pavan
-is
-editing
-this
-file
-.
-.
-.
-.
-.
-.
-.
-1
-2
-3
-4
-5
-6
-7
->>>>>>> f3da0c91
+
+
+
+
+
+
+
+
+
+
+
+
+
+
+
+
+
+
+
+
+
