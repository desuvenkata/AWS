<<<<<<< HEAD



welcome to devops training session

sriteja
=======
welcome to devops training session
This is second task
Thank you
>>>>>>> e1e8084d
<|MERGE_RESOLUTION|>--- conflicted
+++ resolved
@@ -1,12 +1,12 @@
-<<<<<<< HEAD
+
 
 
 
 welcome to devops training session
 
 sriteja
-=======
+
+
 welcome to devops training session
 This is second task
 Thank you
->>>>>>> e1e8084d
