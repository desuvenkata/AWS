<nav class="navbar navbar-inverse">
  <div class="container-fluid">
    <!-- Brand and toggle get grouped(paired) for better mobile display -->
    <div class="navbar-header">
      <button type="button" class="navbar-toggle collapsed" data-toggle="collapse" data-target="#bs-example-navbar-collapse-1" aria-expanded="false">
        <span class="sr-only">Toggle navigation</span>
        <span class="icon-bar"></span>
        <span class="icon-bar"></span>
        <span class="icon-bar"></span>
      </button>
      <a class="navbar-brand" href="index.html">FeeReport</a>
    </div>

    <!-- Collect the nav links, forms, and other content for toggling -->
    <div class="collapse navbar-collapse" id="bs-example-navbar-collapse-1">
      <ul class="nav navbar-nav">
        <li><a href="index.html">Home</a></li>
       </ul>
<<<<<<< HEAD
       <div>
	       "changed file"
       </div>
=======
       <------------->
>>>>>>> bb7fece8
    </div><!-- /.navbar-collapse -->
  </div><!-- /.container-fluid -->
</nav><|MERGE_RESOLUTION|>--- conflicted
+++ resolved
@@ -16,13 +16,10 @@
       <ul class="nav navbar-nav">
         <li><a href="index.html">Home</a></li>
        </ul>
-<<<<<<< HEAD
+
        <div>
 	       "changed file"
        </div>
-=======
-       <------------->
->>>>>>> bb7fece8
     </div><!-- /.navbar-collapse -->
   </div><!-- /.container-fluid -->
 </nav>